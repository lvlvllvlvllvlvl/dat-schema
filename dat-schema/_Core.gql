--- conflicted
+++ resolved
@@ -370,11 +370,7 @@
   PassiveTreeImage: string @file(ext: ".dds")
   _: i32
   _: i32
-<<<<<<< HEAD
-  Background: string
-=======
   BackgroundImage: string
->>>>>>> b7af3839
 }
 
 type AtlasAwakeningStats {
@@ -692,11 +688,7 @@
   _: i32
   _: i32
   _: bool
-<<<<<<< HEAD
   _: Stats
-=======
-  _: rid
->>>>>>> b7af3839
 }
 
 type BuffVisualOrbArt {
@@ -2141,15 +2133,9 @@
   CanScourge: bool
   _: bool # CanScourge2
   _: bool # 3.17
-<<<<<<< HEAD
   _: bool # 3.18
   _: [i32]
   Flags: [ItemClassFlags]
-=======
-  _: bool
-  _: [i32]
-  _: [i32]
->>>>>>> b7af3839
 }
 
 enum ItemClassFlags @indexing(first: 0) { _ }
@@ -3805,11 +3791,7 @@
   SkillType: PassiveSkillTypes
   MasteryGroup: PassiveSkillMasteryGroups
   _: rid
-<<<<<<< HEAD
   SoundEffect: SoundEffects
-=======
-  _: rid
->>>>>>> b7af3839
 }
 
 enum PassiveSkillTypes @indexing(first: 0) {
