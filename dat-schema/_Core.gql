--- conflicted
+++ resolved
@@ -2899,11 +2899,7 @@
   ELDRITCH_ALTAR
   SENTINEL
   MEMORY_LINE
-<<<<<<< HEAD
   SANCTUM_SPECIAL
-=======
-  RELIC
->>>>>>> df161488
 }
 
 type ModEffectStats {
